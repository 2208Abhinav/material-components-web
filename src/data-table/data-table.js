--- conflicted
+++ resolved
@@ -134,7 +134,9 @@
   MaterialDataTable.prototype.init = function() {
     if (this.element_) {
       var firstHeader = this.element_.querySelector('th');
-      var rows = this.element_.querySelector('tbody').querySelectorAll('tr');
+      var bodyRows = Array.prototype.slice.call(this.element_.querySelectorAll('tbody tr'));
+      var footRows = Array.prototype.slice.call(this.element_.querySelectorAll('tfoot tr'));
+      var rows = bodyRows.concat(footRows);
 
       if (this.element_.classList.contains(this.CssClasses_.SELECTABLE)) {
         var th = document.createElement('th');
@@ -146,41 +148,15 @@
           var firstCell = rows[i].querySelector('td');
           if (firstCell) {
             var td = document.createElement('td');
-            var rowCheckbox = this.createCheckbox_(rows[i]);
-            td.appendChild(rowCheckbox);
+            if (rows[i].parentNode.nodeName.toUpperCase() === 'TBODY') {
+              var rowCheckbox = this.createCheckbox_(rows[i]);
+              td.appendChild(rowCheckbox);
+            }
             rows[i].insertBefore(td, firstCell);
           }
         }
+        this.element_.classList.add(this.CssClasses_.IS_UPGRADED);
       }
-
-<<<<<<< HEAD
-      this.element_.classList.add(this.CssClasses_.IS_UPGRADED);
-=======
-  if (this.element_) {
-
-    var firstHeader = this.element_.querySelector('th');
-    var bodyRows = Array.prototype.slice.call(this.element_.querySelectorAll('tbody tr'));
-    var footRows = Array.prototype.slice.call(this.element_.querySelectorAll('tfoot tr'));
-    var rows = bodyRows.concat(footRows);
-
-    if (this.element_.classList.contains(this.CssClasses_.SELECTABLE)) {
-      var th = document.createElement('th');
-      var headerCheckbox = this.createCheckbox_(null, rows);
-      th.appendChild(headerCheckbox);
-      firstHeader.parentElement.insertBefore(th, firstHeader);
-
-      for (var i = 0; i < rows.length; i++) {
-        var firstCell = rows[i].querySelector('td');
-        if (firstCell) {
-          var td = document.createElement('td');
-          if (rows[i].parentNode.nodeName.toUpperCase() === 'TBODY') {
-            var rowCheckbox = this.createCheckbox_(rows[i]);
-            td.appendChild(rowCheckbox);
-          }
-          rows[i].insertBefore(td, firstCell);
-        }
-      }
->>>>>>> 7cce9dc5
     }
   };
 
