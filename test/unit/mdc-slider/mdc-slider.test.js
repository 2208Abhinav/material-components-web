/**
 * Copyright 2018 Google Inc. All Rights Reserved.
 *
 * Licensed under the Apache License, Version 2.0 (the "License");
 *you may not use this file except in compliance with the License.
 * You may obtain a copy of the License at
 *
 * http://www.apache.org/licenses/LICENSE-2.0
 *
 * Unless required by applicable law or agreed to in writing, software
 * distributed under the License is distributed on an "AS IS" BASIS,
 * WITHOUT WARRANTIES OR CONDITIONS OF ANY KIND, either express or implied.
 * See the License for the specific language governing permissions and
 * limitations under the License.
 */

import {assert} from 'chai';
import bel from 'bel';
import domEvents from 'dom-events';
import td from 'testdouble';

import {createMockRaf} from '../helpers/raf';
import {TRANSFORM_PROP} from './helpers';

import {MDCSlider} from '../../../packages/mdc-slider';

suite('MDCSlider');

function getFixture() {
  return bel`
    <div class="mdc-slider">
      <div class="mdc-slider__track">
        <div class="mdc-slider__track-fill"></div>
        <div class="mdc-slider__tick-mark-set">
        </div>
      </div>
      <div class="mdc-slider__thumb" tabindex="0" role="slider"
      data-step="2" aria-valuemin="0" aria-valuemax="100" aria-valuenow="0">
        <svg class="mdc-slider__thumb-handle" width="34" height="34">
          <circle cx="17" cy="17" r="6"></circle>
        </svg>
      </div>
    </div>`;
}

function setupTest() {
  const root = getFixture();
  const component = new MDCSlider(root);
  return {root, component};
}

test('attachTo() instantiates and returns an MDCSlider instance', () => {
  assert.instanceOf(MDCSlider.attachTo(getFixture()), MDCSlider);
});

test('get/set value', () => {
  const {component} = setupTest();
  component.value = 50;

  assert.equal(component.value, 50);
});

test('get/set min', () => {
  const {component} = setupTest();
  component.min = 10;

  assert.equal(component.min, 10);
});

test('get/set max', () => {
  const {component} = setupTest();
  component.max = 80;

  assert.equal(component.max, 80);
});

test('get/set step', () => {
  const {component} = setupTest();
  component.step = 6;

  assert.equal(component.step, 6);
});

test('gets the disabled state and sets the disabled state', () => {
  const {component} = setupTest();
  component.disabled = true;

  assert.isTrue(component.disabled);
});

test('#layout lays out the component', () => {
  const raf = createMockRaf();
  const {root, component} = setupTest();
  raf.flush();

  component.value = 50;
  raf.flush();

  Object.assign(root.style, {
    position: 'absolute',
    left: '0',
    top: '0',
    width: '100px',
  });

  document.body.appendChild(root);
  component.layout();
  raf.flush();

  const thumb = root.querySelector('.mdc-slider__thumb');
  assert.include(thumb.style.getPropertyValue(TRANSFORM_PROP), 'translateX(50px)');

  document.body.removeChild(root);
  raf.restore();
});

test('#initialSyncWithDOM syncs the min property with aria-valuemin', () => {
  const root = getFixture();

  const thumb = root.querySelector('.mdc-slider__thumb');
  thumb.setAttribute('aria-valuemin', '10');

  const component = new MDCSlider(root);
  assert.equal(component.min, 10);
});

test('#initialSyncWithDOM adds an aria-valuemin attribute if not present', () => {
  const root = getFixture();

  const thumb = root.querySelector('.mdc-slider__thumb');
  thumb.removeAttribute('aria-valuemin');

  const component = new MDCSlider(root);
  assert.equal(thumb.getAttribute('aria-valuemin'), String(component.min));
});

test('#initialSyncWithDOM syncs the max property with aria-valuemax', () => {
  const root = getFixture();

  const thumb = root.querySelector('.mdc-slider__thumb');
  thumb.setAttribute('aria-valuemax', '80');

  const component = new MDCSlider(root);
  assert.equal(component.max, 80);
});

test('#initialSyncWithDOM adds an aria-valuemax attribute if not present', () => {
  const root = getFixture();

  const thumb = root.querySelector('.mdc-slider__thumb');
  thumb.removeAttribute('aria-valuemax');

  const component = new MDCSlider(root);
  assert.equal(thumb.getAttribute('aria-valuemax'), String(component.max));
});

test('#initialSyncWithDOM syncs the value property with aria-valuenow for continuous slider', () => {
  const root = getFixture();

  const thumb = root.querySelector('.mdc-slider__thumb');
  thumb.setAttribute('aria-valuenow', '30');

  const component = new MDCSlider(root);
  assert.equal(component.value, 30);
});

test('#initialSyncWithDOM adds an aria-valuenow attribute if not present', () => {
  const root = getFixture();

  const thumb = root.querySelector('.mdc-slider__thumb');
  thumb.removeAttribute('aria-valuenow');

  const component = new MDCSlider(root);
  assert.equal(thumb.getAttribute('aria-valuenow'), String(component.value));
});

test('#initialSyncWithDOM syncs the step property with data-step for continuous slider', () => {
  const root = getFixture();

  const thumb = root.querySelector('.mdc-slider__thumb');
  thumb.setAttribute('data-step', '5');

  const component = new MDCSlider(root);
  assert.equal(component.step, 5);
});

test('#initialSyncWithDOM adds an data-step attribute if not present', () => {
  const root = getFixture();

  const thumb = root.querySelector('.mdc-slider__thumb');
  thumb.removeAttribute('data-step');

  const component = new MDCSlider(root);
  assert.equal(thumb.getAttribute('data-step'), String(component.step));
});

<<<<<<< HEAD
test('#initialSyncWithDOM disables the slider if aria-disabled is present on the component', () => {
  const root = getFixture();
  const thumb = root.querySelector('.mdc-slider__thumb');

  thumb.setAttribute('aria-disabled', 'true');

  const component = new MDCSlider(root);
  assert.isTrue(component.disabled);
});

test('#initialSyncWithDOM does not disable the component if aria-disabled is "false"', () => {
  const root = getFixture();
  const thumb = root.querySelector('.mdc-slider__thumb');

  thumb.setAttribute('aria-disabled', 'false');

  const component = new MDCSlider(root);
  assert.isFalse(component.disabled);
=======
test('#initialSyncWithDOM calls setUpTickMarks if tick-mark-set is present', () => {
  const root = getFixture();
  root.classList.add('mdc-slider--discrete');
  const component = new MDCSlider(root);

  assert.isTrue(component.tickMarkSet_.hasChildNodes());
});

test('#initialSyncWithDOM setUpTickMarks works with indivisble numbers', () => {
  const root = getFixture();
  root.classList.add('mdc-slider--discrete');
  const thumb = root.querySelector('.mdc-slider__thumb');
  thumb.setAttribute('data-step', 3);

  const component = new MDCSlider(root);

  assert.isTrue(component.tickMarkSet_.hasChildNodes());
});

test('#initialSyncWithDOM setUpTickMarks removes old tick marks and updates', () => {
  const root = getFixture();
  root.classList.add('mdc-slider--discrete');
  const component = new MDCSlider(root);

  assert.equal(component.tickMarkSet_.children.length, 50);

  component.max = 50;
  component.setUpTickMarks_();

  assert.equal(component.tickMarkSet_.children.length, 25);
});

test('#setUpTickMarks does not execute if it is continuous slider', () => {
  const root = getFixture();
  const track = root.querySelector('.mdc-slider__track');
  const tickMarkSet = root.querySelector('.mdc-slider__tick-mark-set');
  track.removeChild(tickMarkSet);

  const component = new MDCSlider(root);

  assert.equal(component.tickMarkSet_, undefined);
>>>>>>> 739aee18
});

test('adapter#hasClass checks if a class exists on root element', () => {
  const {root, component} = setupTest();
  root.classList.add('foo');

  assert.isTrue(component.getDefaultFoundation().adapter_.hasClass('foo'));
});

test('adapter#addClass adds a class to the root element', () => {
  const {root, component} = setupTest();
  component.getDefaultFoundation().adapter_.addClass('foo');

  assert.include(root.className, 'foo');
});

test('adapter#removeClass removes a class from the root element', () => {
  const {root, component} = setupTest();
  root.classList.add('foo');
  component.getDefaultFoundation().adapter_.removeClass('foo');

  assert.notInclude(root.className, 'foo');
});

test('adapter#setThumbAttribute sets an attribute on the thumb element', () => {
  const {root, component} = setupTest();
  const thumb = root.querySelector('.mdc-slider__thumb');

  component.getDefaultFoundation().adapter_.setThumbAttribute('data-foo', 'bar');

  assert.equal(thumb.getAttribute('data-foo'), 'bar');
});

test('adapter#removeAttribute removes an attribute from the root element', () => {
  const {root, component} = setupTest();
  const thumb = root.querySelector('.mdc-slider__thumb');

  thumb.setAttribute('data-foo', 'bar');
  component.getDefaultFoundation().adapter_.removeThumbAttribute('data-foo');

  assert.isFalse(thumb.hasAttribute('data-foo'));
});

test('adapter#computeBoundingRect computes the client rect on the root element', () => {
  const {root, component} = setupTest();
  assert.deepEqual(
    component.getDefaultFoundation().adapter_.computeBoundingRect(),
    root.getBoundingClientRect()
  );
});

test('adapter#eventTargetHasClass returns true if given element has class', () => {
  const {component} = setupTest();
  const mockEventTarget = bel`<div class="foo">bar</div>`;

  assert.isTrue(component.getDefaultFoundation().adapter_.eventTargetHasClass(mockEventTarget, 'foo'));
});

test('adapter#registerEventHandler adds an event listener to the root element', () => {
  const {root, component} = setupTest();
  const handler = td.func('interactionHandler');

  component.getDefaultFoundation().adapter_.registerEventHandler('click', handler);
  domEvents.emit(root, 'click');

  td.verify(handler(td.matchers.anything()));
});

test('adapter#deregisterEventHandler removes an event listener from the root element', () => {
  const {root, component} = setupTest();
  const handler = td.func('interactionHandler');

  root.addEventListener('click', handler);
  component.getDefaultFoundation().adapter_.deregisterEventHandler('click', handler);
  domEvents.emit(root, 'click');

  td.verify(handler(td.matchers.anything()), {times: 0});
});

test('adapter#registerBodyEventHandler adds an event listener to the body element', () => {
  const {component} = setupTest();
  const handler = td.func('interactionHandler');

  component.getDefaultFoundation().adapter_.registerBodyEventHandler('click', handler);
  domEvents.emit(document.body, 'click');
  document.body.removeEventListener('click', handler);

  td.verify(handler(td.matchers.anything()));
});

test('adapter#deregisterBodyEventHandler removes an event listener from the body element', () => {
  const {component} = setupTest();
  const handler = td.func('interactionHandler');

  document.body.addEventListener('click', handler);
  component.getDefaultFoundation().adapter_.deregisterBodyEventHandler('click', handler);
  domEvents.emit(document.body, 'click');

  td.verify(handler(td.matchers.anything()), {times: 0});
});

test('adapter#registerResizeHandler adds an event listener for the window\'s "resize" event', () => {
  const {component} = setupTest();
  const handler = td.func('resizeHandler');

  component.getDefaultFoundation().adapter_.registerWindowResizeHandler(handler);
  domEvents.emit(window, 'resize');
  window.removeEventListener('resize', handler);

  td.verify(handler(td.matchers.anything()));
});

test('adapter#deregisterResizeHandler removes an event listener for the window\'s "resize" event', () => {
  const {component} = setupTest();
  const handler = td.func('resizeHandler');

  window.addEventListener('resize', handler);
  component.getDefaultFoundation().adapter_.deregisterWindowResizeHandler(handler);
  domEvents.emit(window, 'resize');
  // Just in case deregisterResizeHandler doesn't work as expected
  window.removeEventListener('resize', handler);

  td.verify(handler(td.matchers.anything()), {times: 0});
});

test('adapter#notifyInput emits a MDCSlider:input event with the slider instance as its detail', () => {
  const {root, component} = setupTest();
  const handler = td.func('inputHandler');

  root.addEventListener('MDCSlider:input', handler);
  component.getDefaultFoundation().adapter_.notifyInput();

  td.verify(handler(td.matchers.argThat(({detail}) => detail === component)));
});

test('adapter#notifyChange emits a MDCSlider:change event with the slider instance as its detail', () => {
  const {root, component} = setupTest();
  const handler = td.func('changeHandler');

  root.addEventListener('MDCSlider:change', handler);
  component.getDefaultFoundation().adapter_.notifyChange();

  td.verify(handler(td.matchers.argThat(({detail}) => detail === component)));
});

test('adapter#setThumbStyleProperty sets a style property on the thumb element', () => {
  const {root, component} = setupTest();
  const thumb = root.querySelector('.mdc-slider__thumb');

  const div = bel`<div></div>`;
  div.style.backgroundColor = 'black';

  component.getDefaultFoundation().adapter_.setThumbStyleProperty('background-color', 'black');

  assert.equal(thumb.style.backgroundColor, div.style.backgroundColor);
});

test('adapter#setTrackFillStyleProperty sets a style property on the track-fill element', () => {
  const {root, component} = setupTest();
  const trackFill = root.querySelector('.mdc-slider__track-fill');

  const div = bel`<div></div>`;
  div.style.backgroundColor = 'black';

  component.getDefaultFoundation().adapter_.setTrackFillStyleProperty('background-color', 'black');

  assert.equal(trackFill.style.backgroundColor, div.style.backgroundColor);
});

test('adapter#setLastTickMarkStyleProperty sets a style property on the last tick mark element', () => {
  const {root, component} = setupTest();
  component.setUpTickMarks_();
  const lastTickMark = root.querySelector('.mdc-slider__tick-mark:last-child');

  const div = bel`<div></div>`;
  div.style.backgroundColor = 'black';

  component.getDefaultFoundation().adapter_.setLastTickMarkStyleProperty('background-color', 'black');

  assert.equal(lastTickMark.style.backgroundColor, div.style.backgroundColor);
});

test('adapter#focusThumb sets the focus of the document to the thumb', () => {
  const {root, component} = setupTest();
  const thumb = root.querySelector('.mdc-slider__thumb');

  setTimeout(function() {
    component.getDefaultFoundation().adapter_.focusThumb();

    assert.equal(thumb, document.activeElement);
  }, 100);
});

test('adapter#activateThumb activates the thumb ripple', () => {
  const {root, component} = setupTest();
  const thumb = root.querySelector('.mdc-slider__thumb');

  component.getDefaultFoundation().adapter_.activateRipple();

  assert.isTrue(thumb.classList.contains('mdc-ripple-upgraded--foreground-activation'));
});

test('adapter#deactivateThumb deactivates the thumb ripple', () => {
  const {root, component} = setupTest();
  const thumb = root.querySelector('.mdc-slider__thumb');

  component.getDefaultFoundation().adapter_.activateRipple();
  setTimeout(function() {
    component.getDefaultFoundation().adapter_.deactivateRipple();

    assert.isFalse(thumb.classList.contains('mdc-ripple-upgraded--foreground-activation'));
  }, 100);
});

test('adapter#isRTL returns true when component is in an RTL context', () => {
  const wrapper = bel`<div dir="rtl"></div>`;
  const {root, component} = setupTest();
  wrapper.appendChild(root);
  document.body.appendChild(wrapper);

  assert.isTrue(component.getDefaultFoundation().adapter_.isRTL());

  document.body.removeChild(wrapper);
});

test('adapter#isRTL returns false when component is not in an RTL context', () => {
  const wrapper = bel`<div dir="ltr"></div>`;
  const {root, component} = setupTest();
  wrapper.appendChild(root);
  document.body.appendChild(wrapper);

  assert.isFalse(component.getDefaultFoundation().adapter_.isRTL());

  document.body.removeChild(wrapper);
});<|MERGE_RESOLUTION|>--- conflicted
+++ resolved
@@ -194,7 +194,6 @@
   assert.equal(thumb.getAttribute('data-step'), String(component.step));
 });
 
-<<<<<<< HEAD
 test('#initialSyncWithDOM disables the slider if aria-disabled is present on the component', () => {
   const root = getFixture();
   const thumb = root.querySelector('.mdc-slider__thumb');
@@ -213,7 +212,8 @@
 
   const component = new MDCSlider(root);
   assert.isFalse(component.disabled);
-=======
+});
+
 test('#initialSyncWithDOM calls setUpTickMarks if tick-mark-set is present', () => {
   const root = getFixture();
   root.classList.add('mdc-slider--discrete');
@@ -255,7 +255,6 @@
   const component = new MDCSlider(root);
 
   assert.equal(component.tickMarkSet_, undefined);
->>>>>>> 739aee18
 });
 
 test('adapter#hasClass checks if a class exists on root element', () => {
