--- conflicted
+++ resolved
@@ -74,11 +74,8 @@
             <br>
             Value from <code>MDCSlider:change</code> event: <span id="continuous-slider-committed-value"></span>
           </p>
-<<<<<<< HEAD
-            <input type="checkbox" name="disabled"> Disabled
-=======
+          <input type="checkbox" name="disabled"> Disabled
           <input type="checkbox" name="rtl"> RTL
->>>>>>> 4d52a44a
         </div>
       </section>
     </main>
@@ -88,13 +85,9 @@
       demoReady(function() {
         mdc.slider.MDCSlider.attachTo(document.getElementById('hero-slider'));
         
-<<<<<<< HEAD
         var demoRoot = document.getElementById('demo-root')
         var disabledCheckbox = demoRoot.querySelector('[name="disabled"]');
-=======
-        var demoRoot = document.getElementById('demo-root');
         var rtl = demoRoot.querySelector('[name="rtl"]');
->>>>>>> 4d52a44a
 
         var continuousValue = demoRoot.querySelector('#continuous-slider-value');
         var continuousCommittedValue = demoRoot.querySelector('#continuous-slider-committed-value');
@@ -107,10 +100,10 @@
           continuousCommittedValue.textContent = continuousSlider.value;
         });
 
-<<<<<<< HEAD
         disabledCheckbox.addEventListener('change', function() {
           continuousSlider.disabled = disabledCheckbox.checked;
-=======
+        });
+        
         rtl.addEventListener('change', function() {
           if (rtl.checked) {
             continuousSliderEl.setAttribute('dir', 'rtl');
@@ -118,7 +111,6 @@
             continuousSliderEl.removeAttribute('dir');
           }
           continuousSlider.layout();
->>>>>>> 4d52a44a
         });
       });
     </script>
