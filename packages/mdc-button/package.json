--- conflicted
+++ resolved
@@ -13,19 +13,11 @@
     "url": "https://github.com/material-components/material-components-web.git"
   },
   "dependencies": {
-<<<<<<< HEAD
-    "@material/elevation": "^0.39.0",
-    "@material/ripple": "^0.39.0",
-    "@material/rtl": "^0.39.0",
-    "@material/theme": "^0.39.0",
-    "@material/typography": "^0.39.0",
-    "@material/shape": "^0.39.0"
-=======
     "@material/elevation": "^0.39.1",
     "@material/ripple": "^0.39.1",
     "@material/rtl": "^0.39.1",
     "@material/theme": "^0.39.1",
-    "@material/typography": "^0.39.0"
->>>>>>> 52a11db2
+    "@material/typography": "^0.39.0",
+    "@material/shape": "^0.39.0"
   }
 }