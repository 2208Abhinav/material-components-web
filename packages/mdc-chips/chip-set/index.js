--- conflicted
+++ resolved
@@ -77,14 +77,9 @@
       }
     });
 
-<<<<<<< HEAD
     this.handleChipInteraction_ = (evt) => this.foundation_.handleChipInteraction(evt.detail.chipId);
+    this.handleChipSelection_ = (evt) => this.foundation_.handleChipSelection(evt);
     this.handleChipRemoval_ = (evt) => this.foundation_.handleChipRemoval(evt.detail.chipId);
-=======
-    this.handleChipInteraction_ = (evt) => this.foundation_.handleChipInteraction(evt);
-    this.handleChipSelection_ = (evt) => this.foundation_.handleChipSelection(evt);
-    this.handleChipRemoval_ = (evt) => this.foundation_.handleChipRemoval(evt);
->>>>>>> 19f63bdc
     this.root_.addEventListener(
       MDCChipFoundation.strings.INTERACTION_EVENT, this.handleChipInteraction_);
     this.root_.addEventListener(
