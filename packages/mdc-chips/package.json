--- conflicted
+++ resolved
@@ -18,15 +18,9 @@
   "dependencies": {
     "@material/animation": "^0.39.0",
     "@material/base": "^0.39.0",
-<<<<<<< HEAD
-    "@material/checkbox": "^0.39.1",
-    "@material/ripple": "^0.39.1",
-    "@material/typography": "^0.39.0",
-    "@material/shape": "^0.39.0"
-=======
     "@material/checkbox": "^0.39.3",
     "@material/ripple": "^0.39.3",
+    "@material/shape": "^0.39.0",
     "@material/typography": "^0.39.0"
->>>>>>> 68b4794c
   }
 }