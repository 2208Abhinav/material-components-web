<!--docs:
title: "Chips"
layout: detail
section: components
excerpt: "Chips are compact elements that represent an attribute, text, entity, or action."
iconId: chip
path: /catalog/chips/
-->

# Chips

<!--<div class="article__asset">
  <a class="article__asset-link"
     href="https://material-components.github.io/material-components-web-catalog/#/component/chips">
    <img src="{{ site.rootpath }}/images/mdc_web_screenshots/chips.png" width="363" alt="Chips screenshot">
  </a>
</div>-->

Chips are compact elements that allow users to enter information, select a choice, filter content, or trigger an action.

## Design & API Documentation

<ul class="icon-list">
  <li class="icon-list-item icon-list-item--spec">
    <a href="https://material.io/go/design-chips">Material Design guidelines: Chips</a>
  </li>
  <li class="icon-list-item icon-list-item--link">
    <a href="https://material-components.github.io/material-components-web-catalog/#/component/chips">Demo</a>
  </li>
</ul>

## Installation

```
npm install @material/chips
```

## Basic Usage

### HTML Structure

```html
<div class="mdc-chip-set">
  <div class="mdc-chip" tabindex="0">
    <div class="mdc-chip__text">Chip content</div>
  </div>
  ...
</div>
```

### Styles

```scss
@import "@material/chips/mdc-chips";
```

### JavaScript Instantiation

```js
import {MDCChipSet} from '@material/chips';

const chipSet = new MDCChipSet(document.querySelector('.mdc-chip-set'));
```

> See [Importing the JS component](../../docs/importing-js.md) for more information on how to import JavaScript.

## Variants

### Leading and Trailing Icons

You can optionally add a leading icon (i.e. thumbnail) and/or a trailing "remove" icon to a chip. To add an icon, add an `i` element with your preferred icon, give it a class of `mdc-chip__icon`, and a class of either `mdc-chip__icon--leading` or `mdc-chip__icon--trailing`.

We recommend using [Material Icons](https://material.io/tools/icons/) from Google Fonts:

```html
<head>
  <link rel="stylesheet" href="https://fonts.googleapis.com/icon?family=Material+Icons">
</head>
```

However, you can also use SVG, [Font Awesome](https://fontawesome.com/), or any other icon library you wish.

#### Leading icon

```html
<div class="mdc-chip">
  <i class="material-icons mdc-chip__icon mdc-chip__icon--leading">event</i>
  <div class="mdc-chip__text">Add to calendar</div>
</div>
```

#### Trailing icon

A trailing icon comes with the functionality to remove the chip from the set. If you're adding a trailing icon, also set `tabindex="0"` and `role="button"` to make it accessible by keyboard and screenreader. Trailing icons should only be added to [input chips](#input-chips).

```html
<div class="mdc-chip">
  <div class="mdc-chip__text">Jane Smith</div>
  <i class="material-icons mdc-chip__icon mdc-chip__icon--trailing" tabindex="0" role="button">cancel</i>
</div>
```

### Choice Chips

Choice chips are a variant of chips which allow single selection from a set of options. To define a set of chips as choice chips, add the class `mdc-chip-set--choice` to the chip set element.

```html
<div class="mdc-chip-set mdc-chip-set--choice">
  ...
</div>
```

### Filter Chips

Filter chips are a variant of chips which allow multiple selection from a set of options. To define a set of chips as filter chips, add the class `mdc-chip-set--filter` to the chip set element. When a filter chip is selected, a checkmark appears as the leading icon. If the chip already has a leading icon, the checkmark replaces it. This requires the HTML structure of a filter chip to differ from other chips:

```html
<div class="mdc-chip-set mdc-chip-set--filter">
  <div class="mdc-chip">
    <div class="mdc-chip__checkmark" >
      <svg class="mdc-chip__checkmark-svg" viewBox="-2 -3 30 30">
        <path class="mdc-chip__checkmark-path" fill="none" stroke="black"
              d="M1.73,12.91 8.1,19.28 22.79,4.59"/>
      </svg>
    </div>
    <div class="mdc-chip__text">Filterable content</div>
  </div>
  ...
</div>
```

To use a leading icon in a filter chip, put the `mdc-chip__icon--leading` element _before_ the `mdc-chip__checkmark` element:

```html
<div class="mdc-chip-set mdc-chip-set--filter">
  <div class="mdc-chip">
    <i class="material-icons mdc-chip__icon mdc-chip__icon--leading">face</i>
    <div class="mdc-chip__checkmark" >
      <svg class="mdc-chip__checkmark-svg" viewBox="-2 -3 30 30">
        <path class="mdc-chip__checkmark-path" fill="none" stroke="black"
              d="M1.73,12.91 8.1,19.28 22.79,4.59"/>
      </svg>
    </div>
    <div class="mdc-chip__text">Filterable content</div>
  </div>
  ...
</div>
```

### Input Chips

Input chips are a variant of chips which enable user input by converting text into chips. To define a set of chips as input chips, add the class `mdc-chip-set--input` to the chip set element.

```html
<div class="mdc-chip-set mdc-chip-set--input">
  ...
</div>
```

 You'd also want to add an event listener that calls `addChip` on the `MDCChipSet` to convert text to a chip. More information can be found in the "`MDCChip` Properties and Methods" section below.

### Pre-selected

To display a pre-selected filter or choice chip, add the class `mdc-chip--selected` to the root chip element.

```html
<div class="mdc-chip mdc-chip--selected">
  <div class="mdc-chip__text">Add to calendar</div>
</div>
```

To pre-select filter chips that have a leading icon, also add the class `mdc-chip__icon--leading-hidden` to the `mdc-chip__icon--leading` element. This will ensure that the checkmark displaces the leading icon.

```html
<div class="mdc-chip mdc-chip--selected">
  <i class="material-icons mdc-chip__icon mdc-chip__icon--leading mdc-chip__icon--leading-hidden">face</i>
  <div class="mdc-chip__checkmark">
    <svg class="mdc-chip__checkmark-svg" viewBox="-2 -3 30 30">
      <path class="mdc-chip__checkmark-path" fill="none" stroke="black"
            d="M1.73,12.91 8.1,19.28 22.79,4.59"/>
    </svg>
  </div>
  <div class="mdc-chip__text">Filterable content</div>
</div>
```

## Style Customization

### CSS Classes

CSS Class | Description
--- | ---
`mdc-chip-set` | Mandatory. Indicates the set that the chip belongs to.
`mdc-chip-set--input` | Optional. Indicates that the chips in the set are input chips, which enable user input by converting text into chips.
`mdc-chip-set--choice` | Optional. Indicates that the chips in the set are choice chips, which allow a single selection from a set of options.
`mdc-chip-set--filter` | Optional. Indicates that the chips in the set are filter chips, which allow multiple selection from a set of options.
`mdc-chip` | Mandatory.
`mdc-chip--selected` | Optional. Indicates that the chip is selected.
`mdc-chip__text` | Mandatory. Indicates the text content of the chip.
`mdc-chip__icon` | Optional. Indicates an icon in the chip. We recommend using [Material Icons](https://material.io/tools/icons/) from Google Fonts.
`mdc-chip__icon--leading` | Optional. Indicates a leading icon in the chip.
`mdc-chip__icon--leading-hidden` | Optional. Hides the leading icon in a filter chip when the chip is selected.
`mdc-chip__icon--trailing` | Optional. Indicates a trailing icon which removes the chip from the DOM. Only use with input chips.
`mdc-chip__checkmark` | Optional. Indicates the checkmark in a filter chip.
`mdc-chip__checkmark-svg` | Mandatory with the use of `mdc-chip__checkmark`. Indicates the checkmark SVG element in a filter chip.
`mdc-chip__checkmark-path` | Mandatory with the use of `mdc-chip__checkmark`. Indicates the checkmark SVG path in a filter chip.

> _NOTE_: Every element that has an `mdc-chip__icon` class must also have either the `mdc-chip__icon--leading` or `mdc-chip__icon--trailing` class.

### Sass Mixins

Mixin | Description
--- | ---
`mdc-chip-set-spacing($gap-size)` | Customizes the amount of space between each chip in the set
`mdc-chip-shape-radius($radius, $rtl-reflexive)` | Sets the rounded shape to chip with given radius size. Set `$rtl-reflexive` to true to flip radius values in RTL context, defaults to false.
`mdc-chip-fill-color-accessible($color)` | Customizes the background fill color for a chip, and updates the chip's ink, icon and ripple colors to meet accessibility standards
`mdc-chip-fill-color($color)` | Customizes the background fill color for a chip
`mdc-chip-ink-color($color)` | Customizes the text ink color for a chip, and updates the chip's ripple color to match
`mdc-chip-selected-ink-color($color)` | Customizes text ink and ripple color of a chip in the _selected_ state
`mdc-chip-outline($width, $style, $color)` | Customizes the outline properties for a chip
`mdc-chip-outline-width($width, $horizontal-padding)` | Customizes the outline width for a chip. `$horizontal-padding` is only required in cases where `mdc-chip-horizontal-padding` is also included with a custom value
`mdc-chip-outline-style($style)` | Customizes the outline style for a chip
`mdc-chip-outline-color($color)` | Customizes the outline color for a chip
`mdc-chip-height($height)` | Customizes the height for a chip
`mdc-chip-horizontal-padding($padding)` | Customizes the horizontal padding for a chip
`mdc-chip-leading-icon-color($color, $opacity)` | Customizes the color of a leading icon in a chip, optionally customizes opacity
`mdc-chip-trailing-icon-color($color, $opacity, $hover-opacity, $focus-opacity)` | Customizes the color of a trailing icon in a chip, optionally customizes regular/hover/focus opacities
`mdc-chip-leading-icon-size($size)` | Customizes the size of a leading icon in a chip
`mdc-chip-trailing-icon-size($size)` | Customizes the size of a trailing icon in a chip
`mdc-chip-leading-icon-margin($top, $right, $bottom, $left)` | Customizes the margin of a leading icon in a chip
`mdc-chip-trailing-icon-margin($top, $right, $bottom, $left)` | Customizes the margin of a trailing icon in a chip
`mdc-chip-elevation-transition()` | Adds a MDC elevation transition to the chip. This should be used instead of setting transition with `mdc-elevation-transition-value()` directly when a box shadow transition is desired for a chip

> _NOTE_: `mdc-chip-set-spacing` also sets the amount of space between a chip and the edge of the set it's contained in.

## `MDCChip` and `MDCChipSet` Properties and Methods

The MDC Chips package is composed of two JavaScript classes:
* `MDCChip` defines the behavior of a single chip.
* `MDCChipSet` defines the behavior of chips within a specific set. For example, chips in an input chip set behave differently from those in a filter chip set.

To use the `MDCChip` and `MDCChipSet` classes, [import](../../docs/importing-js.md) both classes from `@material/chips`.

#### `MDCChip`

Method Signature | Description
--- | ---
`beginExit() => void` | Proxies to the foundation's `beginExit` method

Property | Value Type | Description
--- | --- | ---
`id` | string | Unique identifier on the chip\*
`selected` | Boolean | Proxies to the foundation's `isSelected`/`setSelected` methods
`shouldRemoveOnTrailingIconClick` | Boolean | Proxies to the foundation's `getShouldRemoveOnTrailingIconClick`/`setShouldRemoveOnTrailingIconClick` methods\*\*
`ripple` | `MDCRipple` | The `MDCRipple` instance for the root element that `MDCChip` initializes

> \*_NOTE_: This will be the same as the `id` attribute on the root element. If an `id` is not provided, a unique one will be generated.

> \*\*_NOTE_: If `shouldRemoveOnTrailingIconClick` is set to false, you must manually call `beginExit()` on the chip to remove it.

#### `MDCChipSet`

Method Signature | Description
--- | ---
`addChip(chipEl: Element) => void` | Adds a new `MDCChip` instance to the chip set based on the given `mdc-chip` element
`getSelectedChipIds() => boolean` | Returns an array of the IDs of all selected chips

Property | Value Type | Description
--- | --- | ---
`chips` | Array<`MDCChip`> | An array of the `MDCChip` objects that represent chips in the set

## Usage within Web Frameworks

If you are using a JavaScript framework, such as React or Angular, you can create Chips for your framework. Depending on your needs, you can use the _Simple Approach: Wrapping MDC Web Vanilla Components_, or the _Advanced Approach: Using Foundations and Adapters_. Please follow the instructions [here](../../docs/integrating-into-frameworks.md).

### Adapters: `MDCChipAdapter` and `MDCChipSetAdapter`

#### `MDCChipAdapter`

Method Signature | Description
--- | ---
`addClass(className: string) => void` | Adds a class to the root element
`removeClass(className: string) => void` | Removes a class from the root element
`hasClass(className: string) => boolean` | Returns true if the root element contains the given class
`addClassToLeadingIcon(className: string) => void` | Adds a class to the leading icon element
`removeClassFromLeadingIcon(className: string) => void` | Removes a class from the leading icon element
`eventTargetHasClass(target: EventTarget, className: string) => boolean` | Returns true if target has className, false otherwise
`notifyInteraction() => void` | Emits a custom event `MDCChip:interaction` denoting the chip has been interacted with\*
`notifySelection(selected) => void` | Emits a custom event `MDCChip:selection` denoting the chip has been selected or deselected\*\*
`notifyTrailingIconInteraction() => void` | Emits a custom event `MDCChip:trailingIconInteraction` denoting the chip's trailing icon has been interacted with\*
`notifyRemoval() => void` | Emits a custom event `MDCChip:removal` denoting the chip will be removed\*\*\*
`getComputedStyleValue(propertyName: string) => string` | Returns the computed property value of the given style property on the root element
`setStyleProperty(propertyName: string, value: string) => void` | Sets the property value of the given style property on the root element

> \*_NOTE_: The custom events emitted by `notifyInteraction` and `notifyTrailingIconInteraction` must pass along the target chip's ID via `event.detail.chipId`, as well as bubble to the parent `mdc-chip-set` element.

> \*\*_NOTE_: The custom events emitted by `notifySelection` must pass along the target chip's ID via `event.detail.chipId` and selected state via `event.detail.selected`, as well as bubble to the parent `mdc-chip-set` element.

> \*\*\*_NOTE_: The custom event emitted by `notifyRemoval` must pass along the target chip's ID via `event.detail.chipId` and its root element via `event.detail.root`, as well as bubble to the parent `mdc-chip-set` element.

#### `MDCChipSetAdapter`

Method Signature | Description
--- | ---
`hasClass(className: string) => boolean` | Returns whether the chip set element has the given class
`removeChip(chipId: string) => void` | Removes the chip with the given id from the chip set
`setSelected(chipId: string, selected: boolean) => void` | Sets the selected state of the chip with the given id

### Foundations: `MDCChipFoundation` and `MDCChipSetFoundation`

#### `MDCChipFoundation`

Method Signature | Description
--- | ---
`isSelected() => boolean` | Returns true if the chip is selected
`setSelected(selected: boolean) => void` | Sets the chip's selected state
`getShouldRemoveOnTrailingIconClick() => boolean` | Returns whether a trailing icon click should trigger exit/removal of the chip
`setShouldRemoveOnTrailingIconClick(shouldRemove: boolean) => void` | Sets whether a trailing icon click should trigger exit/removal of the chip
`beginExit() => void` | Begins the exit animation which leads to removal of the chip
`handleInteraction(evt: Event) => void` | Handles an interaction event on the root element
`handleTransitionEnd(evt: Event) => void` | Handles a transition end event on the root element
`handleTrailingIconInteraction(evt: Event) => void` | Handles an interaction event on the trailing icon element

#### `MDCChipSetFoundation`

Method Signature | Description
--- | ---
`getSelectedChipIds() => boolean` | Returns an array of the IDs of all selected chips
`select(chipId: string) => void` | Selects the chip with the given id
<<<<<<< HEAD
`handleChipInteraction(chipId: string) => void` | Handles a click event on a specific chip
`handleChipRemoval(chipId: string) => void` | Handles a removal event on a specific chip
=======
`deselect(chipId: string) => void` | Deselects the chip with the given id
`toggleSelect(chipId: string) => void` | Toggles selection of the chip with the given id
`handleChipInteraction(evt: Event) => void` | Handles a custom `MDCChip:interaction` event on the root element
`handleChipSelection(evt: Event) => void` | Handles a custom `MDCChip:selection` event on the root element
`handleChipRemoval(evt: Event) => void` | Handles a custom `MDCChip:removal` event on the root element
>>>>>>> 19f63bdc
<|MERGE_RESOLUTION|>--- conflicted
+++ resolved
@@ -327,13 +327,8 @@
 --- | ---
 `getSelectedChipIds() => boolean` | Returns an array of the IDs of all selected chips
 `select(chipId: string) => void` | Selects the chip with the given id
-<<<<<<< HEAD
 `handleChipInteraction(chipId: string) => void` | Handles a click event on a specific chip
 `handleChipRemoval(chipId: string) => void` | Handles a removal event on a specific chip
-=======
-`deselect(chipId: string) => void` | Deselects the chip with the given id
-`toggleSelect(chipId: string) => void` | Toggles selection of the chip with the given id
 `handleChipInteraction(evt: Event) => void` | Handles a custom `MDCChip:interaction` event on the root element
 `handleChipSelection(evt: Event) => void` | Handles a custom `MDCChip:selection` event on the root element
-`handleChipRemoval(evt: Event) => void` | Handles a custom `MDCChip:removal` event on the root element
->>>>>>> 19f63bdc
+`handleChipRemoval(evt: Event) => void` | Handles a custom `MDCChip:removal` event on the root element