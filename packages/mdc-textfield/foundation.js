/**
 * Copyright 2016 Google Inc. All Rights Reserved.
 *
 * Licensed under the Apache License, Version 2.0 (the "License");
 * you may not use this file except in compliance with the License.
 * You may obtain a copy of the License at
 *
 *      http://www.apache.org/licenses/LICENSE-2.0
 *
 * Unless required by applicable law or agreed to in writing, software
 * distributed under the License is distributed on an "AS IS" BASIS,
 * WITHOUT WARRANTIES OR CONDITIONS OF ANY KIND, either express or implied.
 * See the License for the specific language governing permissions and
 * limitations under the License.
 */

import {MDCFoundation} from '@material/base';
import {cssClasses, strings} from './constants';

export default class MDCTextfieldFoundation extends MDCFoundation {
  static get cssClasses() {
    return cssClasses;
  }

  static get strings() {
    return strings;
  }

  static get defaultAdapter() {
    return {
      addClass: (/* className: string */) => {},
      removeClass: (/* className: string */) => {},
      addClassToLabel: (/* className: string */) => {},
      removeClassFromLabel: (/* className: string */) => {},
      addClassToBottomLine: (/* className: string */) => {},
      removeClassFromBottomLine: (/* className: string */) => {},
      addClassToHelptext: (/* className: string */) => {},
      removeClassFromHelptext: (/* className: string */) => {},
      helptextHasClass: (/* className: string */) => /* boolean */ false,
      registerInputFocusHandler: (/* handler: EventListener */) => {},
      deregisterInputFocusHandler: (/* handler: EventListener */) => {},
      registerInputBlurHandler: (/* handler: EventListener */) => {},
      deregisterInputBlurHandler: (/* handler: EventListener */) => {},
      registerInputInputHandler: (/* handler: EventListener */) => {},
      deregisterInputInputHandler: (/* handler: EventListener */) => {},
      registerInputKeydownHandler: (/* handler: EventListener */) => {},
      deregisterInputKeydownHandler: (/* handler: EventListener */) => {},
      registerInputPointerDownHandler: (/* evtType: string, handler: EventListener */) => {},
      deregisterInputPointerDownHandler: (/* evtType: string, handler: EventListener */) => {},
      registerTransitionEndHandler: (/* handler: EventListener */) => {},
      deregisterTransitionEndHandler: (/* handler: EventListener */) => {},
      setBottomLineAttr: (/* attr: string, value: string */) => {},
      setHelptextAttr: (/* name: string, value: string */) => {},
      removeHelptextAttr: (/* name: string */) => {},
      getNativeInput: () => /* HTMLInputElement */ ({}),
    };
  }

  constructor(adapter = {}) {
    super(Object.assign(MDCTextfieldFoundation.defaultAdapter, adapter));

    this.receivedUserInput_ = false;
    this.isFocused_ = false;
    this.inputFocusHandler_ = () => this.activateFocus_();
    this.inputBlurHandler_ = () => this.deactivateFocus_();
    this.inputInputHandler_ = () => this.autoCompleteFocus_();
    this.inputKeydownHandler_ = () => this.receivedUserInput_ = true;
    this.transitionEndHandler_ = (evt) => this.transitionEnd_(evt);
<<<<<<< HEAD
    this.setPointerXOffset_ = (evt) => this.setBottomLineTransformOrigin_(evt);
=======
    this.setPointerXOffset_ = (evt) => this.setBottomLineOrigin_(evt);
>>>>>>> f3676dc0
  }

  init() {
    this.adapter_.addClass(MDCTextfieldFoundation.cssClasses.UPGRADED);
    this.adapter_.registerInputFocusHandler(this.inputFocusHandler_);
    this.adapter_.registerInputBlurHandler(this.inputBlurHandler_);
    this.adapter_.registerInputInputHandler(this.inputInputHandler_);
    this.adapter_.registerInputKeydownHandler(this.inputKeydownHandler_);
    this.adapter_.registerTransitionEndHandler(this.transitionEndHandler_);
    ['mousedown', 'touchstart'].forEach((evtType) => {
      this.adapter_.registerInputPointerDownHandler(evtType, this.setPointerXOffset_);
    });

    // Ensure label does not collide with any pre-filled value.
    if (this.getNativeInput_().value) {
      this.adapter_.addClassToLabel(MDCTextfieldFoundation.cssClasses.LABEL_FLOAT_ABOVE);
    }
  }

  destroy() {
    this.adapter_.removeClass(MDCTextfieldFoundation.cssClasses.UPGRADED);
    this.adapter_.deregisterInputFocusHandler(this.inputFocusHandler_);
    this.adapter_.deregisterInputBlurHandler(this.inputBlurHandler_);
    this.adapter_.deregisterInputInputHandler(this.inputInputHandler_);
    this.adapter_.deregisterInputKeydownHandler(this.inputKeydownHandler_);
    ['mousedown', 'touchstart'].forEach((evtType) => {
      this.adapter_.deregisterInputPointerDownHandler(evtType, this.setPointerXOffset_, {passive: true});
    });
  }

  activateFocus_() {
    const {BOTTOM_LINE_ACTIVE, FOCUSED, LABEL_FLOAT_ABOVE} = MDCTextfieldFoundation.cssClasses;
    this.adapter_.addClass(FOCUSED);
    this.adapter_.addClassToBottomLine(BOTTOM_LINE_ACTIVE);
    this.adapter_.addClassToLabel(LABEL_FLOAT_ABOVE);
    this.showHelptext_();
    this.isFocused_ = true;
  }

<<<<<<< HEAD
  setBottomLineTransformOrigin_(evt) {
=======
  setBottomLineOrigin_(evt) {
>>>>>>> f3676dc0
    const targetClientRect = evt.target.getBoundingClientRect();
    const evtCoords = {x: evt.clientX, y: evt.clientY};
    const normalizedX = evtCoords.x - targetClientRect.left;
    const attributeString =
      `transform-origin: ${normalizedX}px center`;

    this.adapter_.setBottomLineAttr('style', attributeString);
  }

  autoCompleteFocus_() {
    if (!this.receivedUserInput_) {
      this.activateFocus_();
    }
  }

  showHelptext_() {
    const {ARIA_HIDDEN} = MDCTextfieldFoundation.strings;
    this.adapter_.removeHelptextAttr(ARIA_HIDDEN);
  }

  transitionEnd_(evt) {
    const {BOTTOM_LINE_ACTIVE} = MDCTextfieldFoundation.cssClasses;

<<<<<<< HEAD
    // We need to wait for the bottom line to entirely transparent
    // before removing the class. If we do not, we see the line start to
    // scale down before disappearing - sheehana
=======
>>>>>>> f3676dc0
    if (evt.propertyName === 'opacity' && !this.isFocused_) {
      this.adapter_.removeClassFromBottomLine(BOTTOM_LINE_ACTIVE);
    }
  }

  deactivateFocus_() {
    const {FOCUSED, INVALID, LABEL_FLOAT_ABOVE} = MDCTextfieldFoundation.cssClasses;
    const input = this.getNativeInput_();
    const isValid = input.checkValidity();

    this.adapter_.removeClass(FOCUSED);

    if (!input.value && !this.isBadInput_()) {
      this.adapter_.removeClassFromLabel(LABEL_FLOAT_ABOVE);
      this.receivedUserInput_ = false;
    }
    if (isValid) {
      this.adapter_.removeClass(INVALID);
    } else {
      this.adapter_.addClass(INVALID);
    }
    this.updateHelptextOnDeactivation_(isValid);
    this.isFocused_ = false;
  }

  updateHelptextOnDeactivation_(isValid) {
    const {HELPTEXT_PERSISTENT, HELPTEXT_VALIDATION_MSG} = MDCTextfieldFoundation.cssClasses;
    const {ROLE} = MDCTextfieldFoundation.strings;
    const helptextIsPersistent = this.adapter_.helptextHasClass(HELPTEXT_PERSISTENT);
    const helptextIsValidationMsg = this.adapter_.helptextHasClass(HELPTEXT_VALIDATION_MSG);
    const validationMsgNeedsDisplay = helptextIsValidationMsg && !isValid;

    if (validationMsgNeedsDisplay) {
      this.adapter_.setHelptextAttr(ROLE, 'alert');
    } else {
      this.adapter_.removeHelptextAttr(ROLE);
    }

    if (helptextIsPersistent || validationMsgNeedsDisplay) {
      return;
    }
    this.hideHelptext_();
  }

  hideHelptext_() {
    const {ARIA_HIDDEN} = MDCTextfieldFoundation.strings;
    this.adapter_.setHelptextAttr(ARIA_HIDDEN, 'true');
  }

  isBadInput_() {
    const input = this.getNativeInput_();
    return input.validity ? input.validity.badInput : input.badInput;
  }

  isDisabled() {
    return this.getNativeInput_().disabled;
  }

  setDisabled(disabled) {
    const {DISABLED} = MDCTextfieldFoundation.cssClasses;
    this.getNativeInput_().disabled = disabled;
    if (disabled) {
      this.adapter_.addClass(DISABLED);
    } else {
      this.adapter_.removeClass(DISABLED);
    }
  }

  getNativeInput_() {
    return this.adapter_.getNativeInput() || {
      checkValidity: () => true,
      value: '',
      disabled: false,
      badInput: false,
    };
  }
}<|MERGE_RESOLUTION|>--- conflicted
+++ resolved
@@ -66,11 +66,7 @@
     this.inputInputHandler_ = () => this.autoCompleteFocus_();
     this.inputKeydownHandler_ = () => this.receivedUserInput_ = true;
     this.transitionEndHandler_ = (evt) => this.transitionEnd_(evt);
-<<<<<<< HEAD
     this.setPointerXOffset_ = (evt) => this.setBottomLineTransformOrigin_(evt);
-=======
-    this.setPointerXOffset_ = (evt) => this.setBottomLineOrigin_(evt);
->>>>>>> f3676dc0
   }
 
   init() {
@@ -102,19 +98,16 @@
   }
 
   activateFocus_() {
-    const {BOTTOM_LINE_ACTIVE, FOCUSED, LABEL_FLOAT_ABOVE} = MDCTextfieldFoundation.cssClasses;
+    const {BOTTOM_LINE_ACTIVE, FOCUSED, LABEL_FLOAT_ABOVE, LABEL_SHAKE} = MDCTextfieldFoundation.cssClasses;
     this.adapter_.addClass(FOCUSED);
     this.adapter_.addClassToBottomLine(BOTTOM_LINE_ACTIVE);
     this.adapter_.addClassToLabel(LABEL_FLOAT_ABOVE);
+    this.adapter_.removeClassFromLabel(LABEL_SHAKE);
     this.showHelptext_();
     this.isFocused_ = true;
   }
 
-<<<<<<< HEAD
   setBottomLineTransformOrigin_(evt) {
-=======
-  setBottomLineOrigin_(evt) {
->>>>>>> f3676dc0
     const targetClientRect = evt.target.getBoundingClientRect();
     const evtCoords = {x: evt.clientX, y: evt.clientY};
     const normalizedX = evtCoords.x - targetClientRect.left;
@@ -138,23 +131,22 @@
   transitionEnd_(evt) {
     const {BOTTOM_LINE_ACTIVE} = MDCTextfieldFoundation.cssClasses;
 
-<<<<<<< HEAD
     // We need to wait for the bottom line to entirely transparent
     // before removing the class. If we do not, we see the line start to
     // scale down before disappearing - sheehana
-=======
->>>>>>> f3676dc0
     if (evt.propertyName === 'opacity' && !this.isFocused_) {
       this.adapter_.removeClassFromBottomLine(BOTTOM_LINE_ACTIVE);
     }
   }
 
   deactivateFocus_() {
-    const {FOCUSED, INVALID, LABEL_FLOAT_ABOVE} = MDCTextfieldFoundation.cssClasses;
+    const {FOCUSED, INVALID, LABEL_FLOAT_ABOVE,
+      LABEL_SHAKE} = MDCTextfieldFoundation.cssClasses;
     const input = this.getNativeInput_();
     const isValid = input.checkValidity();
 
     this.adapter_.removeClass(FOCUSED);
+    this.adapter_.removeClassFromLabel(LABEL_SHAKE);
 
     if (!input.value && !this.isBadInput_()) {
       this.adapter_.removeClassFromLabel(LABEL_FLOAT_ABOVE);
@@ -162,8 +154,10 @@
     }
     if (isValid) {
       this.adapter_.removeClass(INVALID);
+      this.adapter_.removeClassFromLabel(LABEL_SHAKE);
     } else {
       this.adapter_.addClass(INVALID);
+      this.adapter_.addClassToLabel(LABEL_SHAKE);
     }
     this.updateHelptextOnDeactivation_(isValid);
     this.isFocused_ = false;
