--- conflicted
+++ resolved
@@ -13,17 +13,10 @@
     "url": "https://github.com/material-components/material-components-web.git"
   },
   "dependencies": {
-<<<<<<< HEAD
-    "@material/elevation": "^0.39.0",
-    "@material/ripple": "^0.39.0",
-    "@material/rtl": "^0.39.0",
-    "@material/theme": "^0.39.0",
-    "@material/shape": "^0.39.0"
-=======
     "@material/elevation": "^0.39.1",
     "@material/ripple": "^0.39.1",
     "@material/rtl": "^0.39.1",
-    "@material/theme": "^0.39.1"
->>>>>>> 52a11db2
+    "@material/theme": "^0.39.1",
+    "@material/shape": "^0.39.0"
   }
 }